--- conflicted
+++ resolved
@@ -16,13 +16,15 @@
  */
 package org.apache.jackrabbit.core.query.lucene;
 
-import org.apache.jackrabbit.core.id.NodeId;
+import org.apache.jackrabbit.core.NodeId;
 import org.apache.jackrabbit.core.query.lucene.directory.DirectoryManager;
 import org.apache.jackrabbit.core.state.ItemStateException;
 import org.apache.jackrabbit.core.state.ItemStateManager;
 import org.apache.jackrabbit.core.state.NoSuchItemStateException;
 import org.apache.jackrabbit.core.state.NodeState;
 import org.apache.jackrabbit.core.state.ChildNodeEntry;
+import org.apache.jackrabbit.uuid.Constants;
+import org.apache.jackrabbit.uuid.UUID;
 import org.apache.jackrabbit.util.Timer;
 import org.apache.jackrabbit.spi.Path;
 import org.apache.jackrabbit.spi.PathFactory;
@@ -48,8 +50,6 @@
 import java.util.Map;
 import java.util.Collection;
 import java.util.Collections;
-import java.util.Calendar;
-import java.text.DateFormat;
 
 /**
  * A <code>MultiIndex</code> consists of a {@link VolatileIndex} and multiple
@@ -92,18 +92,12 @@
     /**
      * Names of active persistent index directories.
      */
-    private final IndexInfos indexNames;
-
-    /**
-     * The history of the multi index.
-     */
-    private final IndexHistory indexHistory;
+    private final IndexInfos indexNames = new IndexInfos("indexes");
 
     /**
      * Names of index directories that can be deleted.
-     * Key = index name (String), Value = time when last in use (Long)
-     */
-    private final Map<String, Long> deletable = new HashMap<String, Long>();
+     */
+    private final Set deletable = new HashSet();
 
     /**
      * List of open persistent indexes. This list may also contain an open
@@ -111,8 +105,7 @@
      * registered with indexNames and <b>must not</b> be used in regular index
      * operations (delete node, etc.)!
      */
-    private final List<PersistentIndex> indexes =
-        new ArrayList<PersistentIndex>();
+    private final List indexes = new ArrayList();
 
     /**
      * The internal namespace mappings of the query manager.
@@ -190,7 +183,7 @@
     /**
      * The RedoLog of this <code>MultiIndex</code>.
      */
-    private RedoLog redoLog;
+    private final RedoLog redoLog;
 
     /**
      * The indexing queue with pending text extraction jobs.
@@ -198,9 +191,9 @@
     private IndexingQueue indexingQueue;
 
     /**
-     * Identifiers of nodes that should not be indexed.
-     */
-    private final Set<NodeId> excludedIDs;
+     * Set&lt;NodeId> of uuids that should not be indexed.
+     */
+    private final Set excludedIDs;
 
     /**
      * The next transaction id.
@@ -226,30 +219,29 @@
      * Creates a new MultiIndex.
      *
      * @param handler the search handler
-     * @param excludedIDs identifiers of nodes that should
-     *                    neither be indexed nor further traversed
+     * @param excludedIDs   Set&lt;NodeId> that contains uuids that should not
+     *                      be indexed nor further traversed.
      * @throws IOException if an error occurs
      */
-    MultiIndex(SearchIndex handler, Set<NodeId> excludedIDs) throws IOException {
+    MultiIndex(SearchIndex handler,
+               Set excludedIDs) throws IOException {
         this.directoryManager = handler.getDirectoryManager();
         this.indexDir = directoryManager.getDirectory(".");
         this.handler = handler;
         this.cache = new DocNumberCache(handler.getCacheSize());
-        this.excludedIDs = new HashSet<NodeId>(excludedIDs);
+        this.redoLog = new RedoLog(indexDir);
+        this.excludedIDs = new HashSet(excludedIDs);
         this.nsMappings = handler.getNamespaceMappings();
 
-        indexNames = new IndexInfos(indexDir, "indexes");
-
-        this.indexHistory = new IndexHistory(indexDir,
-                handler.getMaxHistoryAge() * 1000);
+        if (indexNames.exists(indexDir)) {
+            indexNames.read(indexDir);
+        }
 
         // as of 1.5 deletable file is not used anymore
         removeDeletable();
 
-        this.redoLog = RedoLog.create(indexDir, indexNames.getGeneration());
-
         // initialize IndexMerger
-        merger = new IndexMerger(this, handler.getIndexMergerPoolSize());
+        merger = new IndexMerger(this);
         merger.setMaxMergeDocs(handler.getMaxMergeDocs());
         merger.setMergeFactor(handler.getMergeFactor());
         merger.setMinMergeDocs(handler.getMinMergeDocs());
@@ -260,9 +252,8 @@
         this.indexingQueue = new IndexingQueue(store);
 
         // open persistent indexes
-        for (Iterator it = indexNames.iterator(); it.hasNext(); ) {
-            IndexInfo info = (IndexInfo) it.next();
-            String name = info.getName();
+        for (int i = 0; i < indexNames.size(); i++) {
+            String name = indexNames.getName(i);
             // only open if it still exists
             // it is possible that indexNames still contains a name for
             // an index that has been deleted, but indexNames has not been
@@ -274,8 +265,7 @@
             }
             PersistentIndex index = new PersistentIndex(name,
                     handler.getTextAnalyzer(), handler.getSimilarity(),
-                    cache, indexingQueue, directoryManager,
-                    handler.getMaxHistoryAge());
+                    cache, indexingQueue, directoryManager);
             index.setMaxFieldLength(handler.getMaxFieldLength());
             index.setUseCompoundFile(handler.getUseCompoundFile());
             index.setTermInfosIndexDivisor(handler.getTermInfosIndexDivisor());
@@ -384,11 +374,7 @@
                 NodeState rootState = (NodeState) stateMgr.getItemState(rootId);
                 count = createIndex(rootState, rootPath, stateMgr, count);
                 executeAndLog(new Commit(getTransactionId()));
-<<<<<<< HEAD
-                log.info("Created initial index for {} nodes", count);
-=======
                 log.info("Created initial index for {} nodes", new Long(count));
->>>>>>> cdc4c72d
                 releaseMultiReader();
                 scheduleFlushTask();
             } catch (Exception e) {
@@ -408,16 +394,14 @@
      * Atomically updates the index by removing some documents and adding
      * others.
      *
-     * @param remove collection of <code>id</code>s that identify documents to
+     * @param remove collection of <code>UUID</code>s that identify documents to
      *               remove
      * @param add    collection of <code>Document</code>s to add. Some of the
      *               elements in this collection may be <code>null</code>, to
      *               indicate that a node could not be indexed successfully.
      * @throws IOException if an error occurs while updating the index.
      */
-    synchronized void update(
-            Collection<NodeId> remove, Collection<Document> add)
-            throws IOException {
+    synchronized void update(Collection remove, Collection add) throws IOException {
         // make sure a reader is available during long updates
         if (add.size() > handler.getBufferSize()) {
             try {
@@ -435,19 +419,24 @@
             long transactionId = nextTransactionId++;
             executeAndLog(new Start(transactionId));
 
-
-            for (NodeId id : remove) {
-                executeAndLog(new DeleteNode(transactionId, id));
-            }
-
-            for (Document document : add) {
-                if (document != null) {
-                    executeAndLog(new AddNode(transactionId, document));
+            boolean flush = false;
+            for (Iterator it = remove.iterator(); it.hasNext(); ) {
+                executeAndLog(new DeleteNode(transactionId, (UUID) it.next()));
+            }
+            for (Iterator it = add.iterator(); it.hasNext(); ) {
+                Document doc = (Document) it.next();
+                if (doc != null) {
+                    executeAndLog(new AddNode(transactionId, doc));
                     // commit volatile index if needed
-                    checkVolatileCommit();
+                    flush |= checkVolatileCommit();
                 }
             }
             executeAndLog(new Commit(transactionId));
+
+            // flush whole index when volatile index has been commited.
+            if (flush) {
+                flush();
+            }
         } finally {
             synchronized (updateMonitor) {
                 updateInProgress = false;
@@ -465,46 +454,45 @@
      *                     index.
      */
     void addDocument(Document doc) throws IOException {
-        Collection<NodeId> empty = Collections.emptyList();
-        update(empty, Collections.singleton(doc));
-    }
-
-    /**
-     * Deletes the first document that matches the <code>id</code>.
-     *
-     * @param id document that match this <code>id</code> will be deleted.
+        update(Collections.EMPTY_LIST, Arrays.asList(new Document[]{doc}));
+    }
+
+    /**
+     * Deletes the first document that matches the <code>uuid</code>.
+     *
+     * @param uuid document that match this <code>uuid</code> will be deleted.
      * @throws IOException if an error occurs while deleting the document.
      */
-    void removeDocument(NodeId id) throws IOException {
-        Collection<Document> empty = Collections.emptyList();
-        update(Collections.singleton(id), empty);
-    }
-
-    /**
-     * Deletes all documents that match the <code>id</code>.
-     *
-     * @param id documents that match this <code>id</code> will be deleted.
+    void removeDocument(UUID uuid) throws IOException {
+        update(Arrays.asList(new UUID[]{uuid}), Collections.EMPTY_LIST);
+    }
+
+    /**
+     * Deletes all documents that match the <code>uuid</code>.
+     *
+     * @param uuid documents that match this <code>uuid</code> will be deleted.
      * @return the number of deleted documents.
      * @throws IOException if an error occurs while deleting documents.
      */
-    synchronized int removeAllDocuments(NodeId id) throws IOException {
+    synchronized int removeAllDocuments(UUID uuid) throws IOException {
         synchronized (updateMonitor) {
             updateInProgress = true;
         }
         int num;
         try {
-            Term idTerm = new Term(FieldNames.UUID, id.toString());
+            Term idTerm = new Term(FieldNames.UUID, uuid.toString());
             executeAndLog(new Start(Action.INTERNAL_TRANSACTION));
             num = volatileIndex.removeDocument(idTerm);
             if (num > 0) {
-                redoLog.append(new DeleteNode(getTransactionId(), id));
-            }
-            for (PersistentIndex index : indexes) {
+                redoLog.append(new DeleteNode(getTransactionId(), uuid));
+            }
+            for (int i = 0; i < indexes.size(); i++) {
+                PersistentIndex index = (PersistentIndex) indexes.get(i);
                 // only remove documents from registered indexes
                 if (indexNames.contains(index.getName())) {
                     int removed = index.removeDocument(idTerm);
                     if (removed > 0) {
-                        redoLog.append(new DeleteNode(getTransactionId(), id));
+                        redoLog.append(new DeleteNode(getTransactionId(), uuid));
                     }
                     num += removed;
                 }
@@ -535,33 +523,34 @@
      * @return the <code>IndexReaders</code>.
      * @throws IOException if an error occurs acquiring the index readers.
      */
-    synchronized IndexReader[] getIndexReaders(
-            String[] indexNames, IndexListener listener) throws IOException {
-        Set<String> names = new HashSet<String>(Arrays.asList(indexNames));
-        Map<ReadOnlyIndexReader, PersistentIndex> indexReaders =
-            new HashMap<ReadOnlyIndexReader, PersistentIndex>();
+    synchronized IndexReader[] getIndexReaders(String[] indexNames, IndexListener listener)
+            throws IOException {
+        Set names = new HashSet(Arrays.asList(indexNames));
+        Map indexReaders = new HashMap();
 
         try {
-            for (PersistentIndex index : indexes) {
+            for (Iterator it = indexes.iterator(); it.hasNext();) {
+                PersistentIndex index = (PersistentIndex) it.next();
                 if (names.contains(index.getName())) {
                     indexReaders.put(index.getReadOnlyIndexReader(listener), index);
                 }
             }
         } catch (IOException e) {
             // release readers obtained so far
-            for (Map.Entry<ReadOnlyIndexReader, PersistentIndex> entry
-                    : indexReaders.entrySet()) {
+            for (Iterator it = indexReaders.entrySet().iterator(); it.hasNext();) {
+                Map.Entry entry = (Map.Entry) it.next();
+                ReadOnlyIndexReader reader = (ReadOnlyIndexReader) entry.getKey();
                 try {
-                    entry.getKey().release();
+                    reader.release();
                 } catch (IOException ex) {
                     log.warn("Exception releasing index reader: " + ex);
                 }
-                entry.getValue().resetListener();
+                ((PersistentIndex) entry.getValue()).resetListener();
             }
             throw e;
         }
 
-        return indexReaders.keySet().toArray(new IndexReader[indexReaders.size()]);
+        return (IndexReader[]) indexReaders.keySet().toArray(new IndexReader[indexReaders.size()]);
     }
 
     /**
@@ -576,7 +565,8 @@
     synchronized PersistentIndex getOrCreateIndex(String indexName)
             throws IOException {
         // check existing
-        for (PersistentIndex idx : indexes) {
+        for (Iterator it = indexes.iterator(); it.hasNext();) {
+            PersistentIndex idx = (PersistentIndex) it.next();
             if (idx.getName().equals(indexName)) {
                 return idx;
             }
@@ -592,20 +582,11 @@
         try {
             index = new PersistentIndex(indexName,
                     handler.getTextAnalyzer(), handler.getSimilarity(),
-<<<<<<< HEAD
-                    cache, indexingQueue, directoryManager,
-                    handler.getMaxHistoryAge());
-        } catch (IOException e) {
-            // do some clean up
-            if (!directoryManager.delete(indexName)) {
-                deletable.put(indexName, Long.MIN_VALUE);
-=======
                     cache, indexingQueue, directoryManager);
         } catch (IOException e) {
             // do some clean up
             if (!directoryManager.delete(indexName)) {
                 deletable.add(indexName);
->>>>>>> cdc4c72d
             }
             throw e;
         }
@@ -630,7 +611,8 @@
      */
     synchronized boolean hasIndex(String indexName) throws IOException {
         // check existing
-        for (PersistentIndex idx : indexes) {
+        for (Iterator it = indexes.iterator(); it.hasNext();) {
+            PersistentIndex idx = (PersistentIndex) it.next();
             if (idx.getName().equals(indexName)) {
                 return true;
             }
@@ -653,7 +635,7 @@
      */
     void replaceIndexes(String[] obsoleteIndexes,
                         PersistentIndex index,
-                        Collection<Term> deleted)
+                        Collection deleted)
             throws IOException {
 
         if (handler.isInitializeHierarchyCache()) {
@@ -661,7 +643,7 @@
             long time = System.currentTimeMillis();
             index.getReadOnlyIndexReader(true).release();
             time = System.currentTimeMillis() - time;
-            log.debug("hierarchy cache initialized in {} ms", time);
+            log.debug("hierarchy cache initialized in {} ms", new Long(time));
         }
 
         synchronized (this) {
@@ -674,9 +656,10 @@
                     executeAndLog(new Start(Action.INTERNAL_TRANS_REPL_INDEXES));
                 }
                 // delete obsolete indexes
-                Set<String> names = new HashSet<String>(Arrays.asList(obsoleteIndexes));
-                for (String indexName : names) {
+                Set names = new HashSet(Arrays.asList(obsoleteIndexes));
+                for (Iterator it = names.iterator(); it.hasNext();) {
                     // do not try to delete indexes that are already gone
+                    String indexName = (String) it.next();
                     if (indexNames.contains(indexName)) {
                         executeAndLog(new DeleteIndex(getTransactionId(), indexName));
                     }
@@ -689,7 +672,8 @@
                 executeAndLog(new AddIndex(getTransactionId(), index.getName()));
 
                 // delete documents in index
-                for (Term id : deleted) {
+                for (Iterator it = deleted.iterator(); it.hasNext();) {
+                    Term id = (Term) it.next();
                     index.removeDocument(id);
                 }
                 index.commit();
@@ -751,16 +735,16 @@
             // some other read thread might have created the reader in the
             // meantime -> check again
             if (multiReader == null) {
-                List<ReadOnlyIndexReader> readerList =
-                    new ArrayList<ReadOnlyIndexReader>();
-                for (PersistentIndex pIdx : indexes) {
+                List readerList = new ArrayList();
+                for (int i = 0; i < indexes.size(); i++) {
+                    PersistentIndex pIdx = (PersistentIndex) indexes.get(i);
                     if (indexNames.contains(pIdx.getName())) {
                         readerList.add(pIdx.getReadOnlyIndexReader(initCache));
                     }
                 }
                 readerList.add(volatileIndex.getReadOnlyIndexReader());
                 ReadOnlyIndexReader[] readers =
-                    readerList.toArray(new ReadOnlyIndexReader[readerList.size()]);
+                        (ReadOnlyIndexReader[]) readerList.toArray(new ReadOnlyIndexReader[readerList.size()]);
                 multiReader = new CachingMultiIndexReader(readers, cache);
             }
             multiReader.acquire();
@@ -803,8 +787,8 @@
                 log.error("Exception while closing search index.", e);
             }
             volatileIndex.close();
-            for (PersistentIndex index : indexes) {
-                index.close();
+            for (int i = 0; i < indexes.size(); i++) {
+                ((PersistentIndex) indexes.get(i)).close();
             }
 
             // close indexing queue
@@ -877,9 +861,9 @@
     }
 
     /**
-     * Removes the <code>index</code> from the list of active sub indexes.
-     * Depending on the {@link SearchIndex#getMaxHistoryAge()}, the
-     * Index is not deleted right away.
+     * Removes the <code>index</code> from the list of active sub indexes. The
+     * Index is not acutally deleted right away, but postponed to the transaction
+     * commit.
      * <p/>
      * This method does not close the index, but rather expects that the index
      * has already been closed.
@@ -892,7 +876,7 @@
         indexNames.removeName(index.getName());
         synchronized (deletable) {
             log.debug("Moved " + index.getName() + " to deletable");
-            deletable.put(index.getName(), System.currentTimeMillis());
+            deletable.add(index.getName());
         }
     }
 
@@ -904,63 +888,33 @@
      */
     void flush() throws IOException {
         synchronized (this) {
-
-            // only start transaction when there is something to commit
-            boolean transactionStarted = false;
-
-            if (volatileIndex.getNumDocuments() > 0) {
-                // commit volatile index
-                executeAndLog(new Start(Action.INTERNAL_TRANSACTION));
-                transactionStarted = true;
-                commitVolatileIndex();
-            }
-
-            boolean indexesModified = false;
+            // commit volatile index
+            executeAndLog(new Start(Action.INTERNAL_TRANSACTION));
+            commitVolatileIndex();
+
             // commit persistent indexes
             for (int i = indexes.size() - 1; i >= 0; i--) {
-                PersistentIndex index = indexes.get(i);
+                PersistentIndex index = (PersistentIndex) indexes.get(i);
                 // only commit indexes we own
                 // index merger also places PersistentIndex instances in indexes,
                 // but does not make them public by registering the name in indexNames
                 if (indexNames.contains(index.getName())) {
-                    long gen = index.getCurrentGeneration();
                     index.commit();
-                    if (gen != index.getCurrentGeneration()) {
-                        indexesModified = true;
-                        log.debug("Committed revision {} of index {}",
-                                Long.toString(index.getCurrentGeneration(), Character.MAX_RADIX),
-                                index.getName());
-                    }
                     // check if index still contains documents
                     if (index.getNumDocuments() == 0) {
-                        if (!transactionStarted) {
-                            executeAndLog(new Start(Action.INTERNAL_TRANSACTION));
-                            transactionStarted = true;
-                        }
                         executeAndLog(new DeleteIndex(getTransactionId(), index.getName()));
                     }
                 }
             }
-
-            if (transactionStarted) {
-                executeAndLog(new Commit(getTransactionId()));
-            }
-
-            if (transactionStarted || indexesModified || redoLog.hasEntries()) {
-                indexNames.write();
-
-                indexHistory.addIndexInfos(indexNames);
-
-                // close redo.log and create a new one based
-                // on the new indexNames generation
-                redoLog.close();
-                redoLog = RedoLog.create(indexDir, indexNames.getGeneration());
-            }
+            executeAndLog(new Commit(getTransactionId()));
+
+            indexNames.write(indexDir);
+
+            // reset redo log
+            redoLog.clear();
 
             lastFlushTime = System.currentTimeMillis();
         }
-
-        indexHistory.pruneOutdated();
 
         // delete obsolete indexes
         attemptDelete();
@@ -999,29 +953,12 @@
      */
     private void enqueueUnusedSegments() throws IOException {
         // walk through index segments
-        for (String name : directoryManager.getDirectoryNames()) {
-            if (!name.startsWith("_")) {
-                continue;
-            }
-            long lastUse = indexHistory.getLastUseOf(name);
-            if (lastUse != Long.MAX_VALUE) {
-                if (log.isDebugEnabled()) {
-                    String msg = "Segment " + name + " not is use anymore. ";
-                    if (lastUse != Long.MIN_VALUE) {
-                        Calendar cal = Calendar.getInstance();
-                        DateFormat df = DateFormat.getInstance();
-                        cal.setTimeInMillis(lastUse);
-                        msg += "Unused since: " + df.format(cal.getTime());
-                    } else {
-                        msg += "(orphaned)";
-                    }
-                    log.debug(msg);
-                }
-                deletable.put(name, lastUse);
-            }
-        }
-        // now prune outdated index infos
-        indexHistory.pruneOutdated();
+        String[] dirNames = directoryManager.getDirectoryNames();
+        for (int i = 0; i < dirNames.length; i++) {
+            if (dirNames[i].startsWith("_") && !indexNames.contains(dirNames[i])) {
+                deletable.add(dirNames[i]);
+            }
+        }
     }
 
     private void scheduleFlushTask() {
@@ -1031,8 +968,6 @@
 
     /**
      * Resets the volatile index to a new instance.
-     *
-     * @throws IOException if the volatile index cannot be reset.
      */
     private void resetVolatileIndex() throws IOException {
         volatileIndex = new VolatileIndex(handler.getTextAnalyzer(),
@@ -1129,7 +1064,7 @@
      * <code>node</code>.
      *
      * @param node     the current NodeState.
-     * @param path     the path of the current <code>node</code> state.
+     * @param path     the path of the current node.
      * @param stateMgr the shared item state manager.
      * @param count    the number of nodes already indexed.
      * @return the number of nodes indexed so far.
@@ -1147,17 +1082,19 @@
         if (excludedIDs.contains(id)) {
             return count;
         }
-        executeAndLog(new AddNode(getTransactionId(), id));
+        executeAndLog(new AddNode(getTransactionId(), id.getUUID()));
         if (++count % 100 == 0) {
             PathResolver resolver = new DefaultNamePathResolver(
                     handler.getContext().getNamespaceRegistry());
-            log.info("indexing... {} ({})", resolver.getJCRPath(path), count);
+            log.info("indexing... {} ({})", resolver.getJCRPath(path), new Long(count));
         }
         if (count % 10 == 0) {
             checkIndexingQueue(true);
         }
         checkVolatileCommit();
-        for (ChildNodeEntry child : node.getChildNodeEntries()) {
+        List children = node.getChildNodeEntries();
+        for (Iterator it = children.iterator(); it.hasNext();) {
+            ChildNodeEntry child = (ChildNodeEntry) it.next();
             Path childPath = PATH_FACTORY.create(path, child.getName(),
                     child.getIndex(), false);
             NodeState childState = null;
@@ -1175,21 +1112,16 @@
     }
 
     /**
-     * Attempts to delete all files that are older than
-     *{@link SearchIndex#getMaxHistoryAge()}.
+     * Attempts to delete all files recorded in {@link #deletable}.
      */
     private void attemptDelete() {
         synchronized (deletable) {
-            for (Iterator<Map.Entry<String, Long>> it = deletable.entrySet().iterator(); it.hasNext(); ) {
-                Map.Entry<String, Long> entry = it.next();
-                String indexName = entry.getKey();
-                long lastUse = entry.getValue();
-                if (System.currentTimeMillis() - handler.getMaxHistoryAge() * 1000 > lastUse) {
-                    if (directoryManager.delete(indexName)) {
-                        it.remove();
-                    } else {
-                        log.info("Unable to delete obsolete index: " + indexName);
-                    }
+            for (Iterator it = deletable.iterator(); it.hasNext(); ) {
+                String indexName = (String) it.next();
+                if (directoryManager.delete(indexName)) {
+                    it.remove();
+                } else {
+                    log.info("Unable to delete obsolete index: " + indexName);
                 }
             }
         }
@@ -1266,29 +1198,31 @@
      *                           the indexing queue to the index.
      */
     private void checkIndexingQueue(boolean transactionPresent) {
-        Map<NodeId, Document> finished = new HashMap<NodeId, Document>();
-        for (Document document : indexingQueue.getFinishedDocuments()) {
-            NodeId id = new NodeId(document.get(FieldNames.UUID));
-            finished.put(id, document);
+        Document[] docs = indexingQueue.getFinishedDocuments();
+        Map finished = new HashMap();
+        for (int i = 0; i < docs.length; i++) {
+            String uuid = docs[i].get(FieldNames.UUID);
+            finished.put(UUID.fromString(uuid), docs[i]);
         }
 
         // now update index with the remaining ones if there are any
         if (!finished.isEmpty()) {
             log.info("updating index with {} nodes from indexing queue.",
-                    finished.size());
+                    new Long(finished.size()));
 
             // remove documents from the queue
-            for (NodeId id : finished.keySet()) {
-                indexingQueue.removeDocument(id.toString());
+            for (Iterator it = finished.keySet().iterator(); it.hasNext(); ) {
+                indexingQueue.removeDocument(it.next().toString());
             }
 
             try {
                 if (transactionPresent) {
-                    for (NodeId id : finished.keySet()) {
-                        executeAndLog(new DeleteNode(getTransactionId(), id));
+                    for (Iterator it = finished.keySet().iterator(); it.hasNext(); ) {
+                        executeAndLog(new DeleteNode(getTransactionId(), (UUID) it.next()));
                     }
-                    for (Document document : finished.values()) {
-                        executeAndLog(new AddNode(getTransactionId(), document));
+                    for (Iterator it = finished.values().iterator(); it.hasNext(); ) {
+                        executeAndLog(new AddNode(
+                                getTransactionId(), (Document) it.next()));
                     }
                 } else {
                     update(finished.keySet(), finished.values());
@@ -1562,7 +1496,7 @@
         public void execute(MultiIndex index) throws IOException {
             PersistentIndex idx = index.getOrCreateIndex(indexName);
             if (!index.indexNames.contains(indexName)) {
-                index.indexNames.addName(indexName, idx.getCurrentGeneration());
+                index.indexNames.addName(indexName);
                 // now that the index is in the active list let the merger know about it
                 index.merger.indexAdded(indexName, idx.getNumDocuments());
             }
@@ -1590,14 +1524,15 @@
         /**
          * The maximum length of a AddNode String.
          */
-        private static final int ENTRY_LENGTH =
-            Long.toString(Long.MAX_VALUE).length() + Action.ADD_NODE.length()
-            + new NodeId().toString().length() + 2;
-
-        /**
-         * The id of the node to add.
-         */
-        private final NodeId id;
+        private static final int ENTRY_LENGTH = Long.toString(Long.MAX_VALUE).length()
+                + Action.ADD_NODE.length()
+                + Constants.UUID_FORMATTED_LENGTH
+                + 2;
+
+        /**
+         * The uuid of the node to add.
+         */
+        private final UUID uuid;
 
         /**
          * The document to add to the index, or <code>null</code> if not available.
@@ -1608,11 +1543,11 @@
          * Creates a new AddNode action.
          *
          * @param transactionId the id of the transaction that executes this action.
-         * @param id the id of the node to add.
-         */
-        AddNode(long transactionId, NodeId id) {
+         * @param uuid the uuid of the node to add.
+         */
+        AddNode(long transactionId, UUID uuid) {
             super(transactionId, Action.TYPE_ADD_NODE);
-            this.id = id;
+            this.uuid = uuid;
         }
 
         /**
@@ -1622,7 +1557,7 @@
          * @param doc the document to add.
          */
         AddNode(long transactionId, Document doc) {
-            this(transactionId, new NodeId(doc.get(FieldNames.UUID)));
+            this(transactionId, UUID.fromString(doc.get(FieldNames.UUID)));
             this.doc = doc;
         }
 
@@ -1631,14 +1566,19 @@
          *
          * @param transactionId the id of the transaction that executes this
          *                      action.
-         * @param arguments     The UUID of the node to add
+         * @param arguments     the arguments to this action. The uuid of the node
+         *                      to add
          * @return the AddNode action.
          * @throws IllegalArgumentException if the arguments are malformed. Not a
          *                                  UUID.
          */
         static AddNode fromString(long transactionId, String arguments)
                 throws IllegalArgumentException {
-            return new AddNode(transactionId, new NodeId(arguments));
+            // simple length check
+            if (arguments.length() != Constants.UUID_FORMATTED_LENGTH) {
+                throw new IllegalArgumentException("arguments is not a uuid");
+            }
+            return new AddNode(transactionId, UUID.fromString(arguments));
         }
 
         /**
@@ -1649,7 +1589,7 @@
         public void execute(MultiIndex index) throws IOException {
             if (doc == null) {
                 try {
-                    doc = index.createDocument(id);
+                    doc = index.createDocument(new NodeId(uuid));
                 } catch (RepositoryException e) {
                     // node does not exist anymore
                     log.debug(e.getMessage());
@@ -1669,7 +1609,7 @@
             logLine.append(' ');
             logLine.append(Action.ADD_NODE);
             logLine.append(' ');
-            logLine.append(id);
+            logLine.append(uuid);
             return logLine.toString();
         }
     }
@@ -1842,7 +1782,8 @@
          */
         public void execute(MultiIndex index) throws IOException {
             // get index if it exists
-            for (PersistentIndex idx : index.indexes) {
+            for (Iterator it = index.indexes.iterator(); it.hasNext();) {
+                PersistentIndex idx = (PersistentIndex) it.next();
                 if (idx.getName().equals(indexName)) {
                     idx.close();
                     index.deleteIndex(idx);
@@ -1873,24 +1814,25 @@
         /**
          * The maximum length of a DeleteNode String.
          */
-        private static final int ENTRY_LENGTH =
-            Long.toString(Long.MAX_VALUE).length() + Action.DELETE_NODE.length()
-            + new NodeId().toString().length() + 2;
-
-        /**
-         * The id of the node to remove.
-         */
-        private final NodeId id;
+        private static final int ENTRY_LENGTH = Long.toString(Long.MAX_VALUE).length()
+                + Action.DELETE_NODE.length()
+                + Constants.UUID_FORMATTED_LENGTH
+                + 2;
+
+        /**
+         * The uuid of the node to remove.
+         */
+        private final UUID uuid;
 
         /**
          * Creates a new DeleteNode action.
          *
          * @param transactionId the id of the transaction that executes this action.
-         * @param id the id of the node to delete.
-         */
-        DeleteNode(long transactionId, NodeId id) {
+         * @param uuid the uuid of the node to delete.
+         */
+        DeleteNode(long transactionId, UUID uuid) {
             super(transactionId, Action.TYPE_DELETE_NODE);
-            this.id = id;
+            this.uuid = uuid;
         }
 
         /**
@@ -1898,13 +1840,17 @@
          *
          * @param transactionId the id of the transaction that executes this
          *                      action.
-         * @param arguments     the UUID of the node to delete.
+         * @param arguments     the uuid of the node to delete.
          * @return the DeleteNode action.
          * @throws IllegalArgumentException if the arguments are malformed. Not a
          *                                  UUID.
          */
         static DeleteNode fromString(long transactionId, String arguments) {
-            return new DeleteNode(transactionId, new NodeId(arguments));
+            // simple length check
+            if (arguments.length() != Constants.UUID_FORMATTED_LENGTH) {
+                throw new IllegalArgumentException("arguments is not a uuid");
+            }
+            return new DeleteNode(transactionId, UUID.fromString(arguments));
         }
 
         /**
@@ -1913,7 +1859,7 @@
          * @inheritDoc
          */
         public void execute(MultiIndex index) throws IOException {
-            String uuidString = id.toString();
+            String uuidString = uuid.toString();
             // check if indexing queue is still working on
             // this node from a previous update
             Document doc = index.indexingQueue.removeDocument(uuidString);
@@ -1927,7 +1873,7 @@
             if (num == 0) {
                 for (int i = index.indexes.size() - 1; i >= 0; i--) {
                     // only look in registered indexes
-                    PersistentIndex idx = index.indexes.get(i);
+                    PersistentIndex idx = (PersistentIndex) index.indexes.get(i);
                     if (index.indexNames.contains(idx.getName())) {
                         num = idx.removeDocument(idTerm);
                         if (num > 0) {
@@ -1947,7 +1893,7 @@
             logLine.append(' ');
             logLine.append(Action.DELETE_NODE);
             logLine.append(' ');
-            logLine.append(id);
+            logLine.append(uuid);
             return logLine.toString();
         }
     }
@@ -2009,8 +1955,6 @@
          * Creates a new VolatileCommit action.
          *
          * @param transactionId the id of the transaction that executes this action.
-         * @param targetIndex   the name of the index where the volatile index
-         *                      will be committed.
          */
         VolatileCommit(long transactionId, String targetIndex) {
             super(transactionId, Action.TYPE_VOLATILE_COMMIT);
