--- conflicted
+++ resolved
@@ -16,21 +16,60 @@
  */
 package org.apache.jackrabbit.core;
 
-import java.io.File;
-import java.io.PrintStream;
-import java.security.AccessControlException;
-import java.util.ArrayList;
-import java.util.Arrays;
-import java.util.Collection;
-import java.util.HashMap;
-import java.util.HashSet;
-import java.util.List;
-import java.util.Map;
-import java.util.Set;
+import org.apache.commons.collections.IteratorUtils;
+import org.apache.commons.collections.map.ReferenceMap;
+import org.apache.jackrabbit.api.JackrabbitSession;
+import org.apache.jackrabbit.api.security.principal.PrincipalManager;
+import org.apache.jackrabbit.api.security.user.UserManager;
+import org.apache.jackrabbit.commons.AbstractSession;
+import org.apache.jackrabbit.core.RepositoryImpl.WorkspaceInfo;
+import org.apache.jackrabbit.core.cluster.ClusterException;
+import org.apache.jackrabbit.core.cluster.ClusterNode;
+import org.apache.jackrabbit.core.config.WorkspaceConfig;
+import org.apache.jackrabbit.core.data.GarbageCollector;
+import org.apache.jackrabbit.core.id.NodeId;
+import org.apache.jackrabbit.core.lock.LockManager;
+import org.apache.jackrabbit.core.nodetype.NodeTypeImpl;
+import org.apache.jackrabbit.core.nodetype.NodeTypeManagerImpl;
+import org.apache.jackrabbit.core.persistence.IterablePersistenceManager;
+import org.apache.jackrabbit.core.persistence.PersistenceManager;
+import org.apache.jackrabbit.core.retention.RetentionManagerImpl;
+import org.apache.jackrabbit.core.retention.RetentionRegistry;
+import org.apache.jackrabbit.core.security.AMContext;
+import org.apache.jackrabbit.core.security.AccessManager;
+import org.apache.jackrabbit.core.security.SecurityConstants;
+import org.apache.jackrabbit.core.security.authentication.AuthContext;
+import org.apache.jackrabbit.core.security.authorization.Permission;
+import org.apache.jackrabbit.core.state.LocalItemStateManager;
+import org.apache.jackrabbit.core.state.NodeState;
+import org.apache.jackrabbit.core.state.SessionItemStateManager;
+import org.apache.jackrabbit.core.state.SharedItemStateManager;
+import org.apache.jackrabbit.core.util.Dumpable;
+import org.apache.jackrabbit.core.value.ValueFactoryImpl;
+import org.apache.jackrabbit.core.version.InternalVersionManager;
+import org.apache.jackrabbit.core.version.InternalVersionManagerImpl;
+import org.apache.jackrabbit.core.xml.ImportHandler;
+import org.apache.jackrabbit.core.xml.SessionImporter;
+import org.apache.jackrabbit.spi.Name;
+import org.apache.jackrabbit.spi.Path;
+import org.apache.jackrabbit.spi.commons.conversion.DefaultNamePathResolver;
+import org.apache.jackrabbit.spi.commons.conversion.IdentifierResolver;
+import org.apache.jackrabbit.spi.commons.conversion.IllegalNameException;
+import org.apache.jackrabbit.spi.commons.conversion.MalformedPathException;
+import org.apache.jackrabbit.spi.commons.conversion.NameException;
+import org.apache.jackrabbit.spi.commons.conversion.NamePathResolver;
+import org.apache.jackrabbit.spi.commons.name.NameConstants;
+import org.apache.jackrabbit.spi.commons.namespace.NamespaceResolver;
+import org.slf4j.Logger;
+import org.slf4j.LoggerFactory;
+import org.xml.sax.ContentHandler;
+import org.xml.sax.InputSource;
 
 import javax.jcr.AccessDeniedException;
 import javax.jcr.Credentials;
+import javax.jcr.InvalidItemStateException;
 import javax.jcr.Item;
+import javax.jcr.ItemExistsException;
 import javax.jcr.ItemNotFoundException;
 import javax.jcr.LoginException;
 import javax.jcr.NamespaceException;
@@ -48,57 +87,24 @@
 import javax.jcr.lock.Lock;
 import javax.jcr.lock.LockException;
 import javax.jcr.nodetype.ConstraintViolationException;
+import javax.jcr.nodetype.NoSuchNodeTypeException;
 import javax.jcr.observation.EventListener;
 import javax.jcr.observation.ObservationManager;
 import javax.jcr.retention.RetentionManager;
 import javax.jcr.security.AccessControlManager;
 import javax.jcr.version.VersionException;
 import javax.security.auth.Subject;
-
-import org.apache.commons.collections.IteratorUtils;
-import org.apache.commons.collections.map.ReferenceMap;
-import org.apache.jackrabbit.api.JackrabbitSession;
-import org.apache.jackrabbit.api.security.principal.PrincipalManager;
-import org.apache.jackrabbit.api.security.user.UserManager;
-import org.apache.jackrabbit.commons.AbstractSession;
-import org.apache.jackrabbit.core.config.WorkspaceConfig;
-import org.apache.jackrabbit.core.data.GarbageCollector;
-import org.apache.jackrabbit.core.id.NodeId;
-import org.apache.jackrabbit.core.lock.LockManager;
-import org.apache.jackrabbit.core.nodetype.NodeTypeManagerImpl;
-import org.apache.jackrabbit.core.observation.ObservationManagerImpl;
-import org.apache.jackrabbit.core.retention.RetentionManagerImpl;
-import org.apache.jackrabbit.core.retention.RetentionRegistry;
-import org.apache.jackrabbit.core.security.AMContext;
-import org.apache.jackrabbit.core.security.AccessManager;
-import org.apache.jackrabbit.core.security.SecurityConstants;
-import org.apache.jackrabbit.core.security.authentication.AuthContext;
-import org.apache.jackrabbit.core.security.authorization.Permission;
-import org.apache.jackrabbit.core.session.SessionContext;
-import org.apache.jackrabbit.core.session.SessionItemOperation;
-import org.apache.jackrabbit.core.session.SessionOperation;
-import org.apache.jackrabbit.core.session.SessionRefreshOperation;
-import org.apache.jackrabbit.core.session.SessionSaveOperation;
-import org.apache.jackrabbit.core.state.SessionItemStateManager;
-import org.apache.jackrabbit.core.util.Dumpable;
-import org.apache.jackrabbit.core.value.ValueFactoryImpl;
-import org.apache.jackrabbit.core.version.InternalVersionManager;
-import org.apache.jackrabbit.core.xml.ImportHandler;
-import org.apache.jackrabbit.core.xml.SessionImporter;
-import org.apache.jackrabbit.spi.Name;
-import org.apache.jackrabbit.spi.Path;
-import org.apache.jackrabbit.spi.commons.conversion.DefaultNamePathResolver;
-import org.apache.jackrabbit.spi.commons.conversion.IdentifierResolver;
-import org.apache.jackrabbit.spi.commons.conversion.IllegalNameException;
-import org.apache.jackrabbit.spi.commons.conversion.MalformedPathException;
-import org.apache.jackrabbit.spi.commons.conversion.NameException;
-import org.apache.jackrabbit.spi.commons.conversion.NamePathResolver;
-import org.apache.jackrabbit.spi.commons.name.NameConstants;
-import org.apache.jackrabbit.spi.commons.namespace.NamespaceResolver;
-import org.slf4j.Logger;
-import org.slf4j.LoggerFactory;
-import org.xml.sax.ContentHandler;
-import org.xml.sax.InputSource;
+import java.io.File;
+import java.io.PrintStream;
+import java.security.AccessControlException;
+import java.util.ArrayList;
+import java.util.Arrays;
+import java.util.Collection;
+import java.util.HashMap;
+import java.util.HashSet;
+import java.util.List;
+import java.util.Map;
+import java.util.Set;
 
 /**
  * A <code>SessionImpl</code> ...
@@ -122,14 +128,14 @@
     private static Logger log = LoggerFactory.getLogger(SessionImpl.class);
 
     /**
-     * The component context of this session.
-     */
-    protected final SessionContext context;
-
-    /**
-     * The component context of the repository that issued this session.
-     */
-    protected final RepositoryContext repositoryContext;
+     * flag indicating whether this session is alive
+     */
+    protected boolean alive;
+
+    /**
+     * the repository that issued this session
+     */
+    protected final RepositoryImpl rep;
 
     /**
      * the AuthContext of this session (can be null if this
@@ -159,6 +165,26 @@
     protected final NodeTypeManagerImpl ntMgr;
 
     /**
+     * the AccessManager associated with this session
+     */
+    protected AccessManager accessMgr;
+
+    /**
+     * the item state mgr associated with this session
+     */
+    protected final SessionItemStateManager itemStateMgr;
+
+    /**
+     * the HierarchyManager associated with this session
+     */
+    protected final HierarchyManager hierMgr;
+
+    /**
+     * the item mgr associated with this session
+     */
+    protected final ItemManager itemMgr;
+
+    /**
      * the Workspace associated with this session
      */
     protected final WorkspaceImpl wsp;
@@ -211,9 +237,15 @@
     private Exception openStackTrace = new Exception("Stack Trace");
 
     /**
+     * Internal helper class for common validation checks (lock status, checkout
+     * status, protection etc. etc.)
+     */
+    private ItemValidator validator;
+
+    /**
      * Protected constructor.
      *
-     * @param repositoryContext repository context
+     * @param rep
      * @param loginContext
      * @param wspConfig
      * @throws AccessDeniedException if the subject of the given login context
@@ -221,47 +253,42 @@
      *                               workspace
      * @throws RepositoryException   if another error occurs
      */
-    protected SessionImpl(
-            RepositoryContext repositoryContext, AuthContext loginContext,
-            WorkspaceConfig wspConfig)
+    protected SessionImpl(RepositoryImpl rep, AuthContext loginContext,
+                          WorkspaceConfig wspConfig)
             throws AccessDeniedException, RepositoryException {
-        this(repositoryContext, loginContext.getSubject(), wspConfig);
+        this(rep, loginContext.getSubject(), wspConfig);
         this.loginContext = loginContext;
     }
 
     /**
      * Protected constructor.
      *
-     * @param repositoryContext repository context
+     * @param rep
      * @param subject
      * @param wspConfig
      * @throws AccessDeniedException if the given subject is not granted access
      *                               to the specified workspace
      * @throws RepositoryException   if another error occurs
      */
-    protected SessionImpl(
-            RepositoryContext repositoryContext, Subject subject,
-            WorkspaceConfig wspConfig)
+    protected SessionImpl(RepositoryImpl rep, Subject subject,
+                          WorkspaceConfig wspConfig)
             throws AccessDeniedException, RepositoryException {
-        this.context = new SessionContext(repositoryContext, this);
-        this.repositoryContext = repositoryContext;
+        alive = true;
+        this.rep = rep;
         this.subject = subject;
 
         userId = retrieveUserId(subject, wspConfig.getName());
 
         namePathResolver = new DefaultNamePathResolver(this, this, true);
-        ntMgr = new NodeTypeManagerImpl(
-                repositoryContext.getNodeTypeRegistry(), this,
-                repositoryContext.getDataStore());
-        wsp = createWorkspaceInstance(wspConfig);
-        context.setItemStateManager(createSessionItemStateManager());
-        context.setItemManager(createItemManager());
-        context.setItemValidator(new ItemValidator(context));
-        context.setAccessManager(createAccessManager(subject));
-        context.setObservationManager(
-                createObservationManager(wspConfig.getName()));
-
-        versionMgr = createVersionManager();
+        ntMgr = new NodeTypeManagerImpl(rep.getNodeTypeRegistry(), this, rep.getDataStore());
+        String wspName = wspConfig.getName();
+        wsp = createWorkspaceInstance(wspConfig,
+                rep.getWorkspaceStateManager(wspName), rep, this);
+        itemStateMgr = createSessionItemStateManager(wsp.getItemStateManager());
+        hierMgr = itemStateMgr.getHierarchyMgr();
+        itemMgr = createItemManager(itemStateMgr, hierMgr);
+        accessMgr = createAccessManager(subject, itemStateMgr.getHierarchyMgr());
+        versionMgr = createVersionManager(rep);
         ntInstanceHandler = new NodeTypeInstanceHandler(userId);
     }
 
@@ -271,8 +298,7 @@
      * @return the userID.
      */
     protected String retrieveUserId(Subject subject, String workspaceName) throws RepositoryException {
-        return repositoryContext.getSecurityManager().getUserID(
-                subject, workspaceName);
+        return rep.getSecurityManager().getUserID(subject, workspaceName);
     }
 
     /**
@@ -280,88 +306,71 @@
      *
      * @return session item state manager
      */
-    protected SessionItemStateManager createSessionItemStateManager() {
-        SessionItemStateManager mgr = new SessionItemStateManager(
-                context.getRootNodeId(),
-                wsp.getItemStateManager(),
-                repositoryContext.getNodeTypeRegistry());
-        wsp.getItemStateManager().addListener(mgr);
-        return mgr;
+    protected SessionItemStateManager createSessionItemStateManager(LocalItemStateManager manager) {
+        return SessionItemStateManager.createInstance(
+                rep.getRootNodeId(), manager, rep.getNodeTypeRegistry());
     }
 
     /**
      * Creates the workspace instance backing this session.
      *
      * @param wspConfig The workspace configuration
+     * @param stateMgr  The shared item state manager
+     * @param rep       The repository
+     * @param session   The session
      * @return An instance of the {@link WorkspaceImpl} class or an extension
      *         thereof.
-     * @throws RepositoryException if the workspace can not be accessed
-     */
-    protected WorkspaceImpl createWorkspaceInstance(WorkspaceConfig wspConfig)
-            throws RepositoryException {
-        return new WorkspaceImpl(wspConfig, context);
+     */
+    protected WorkspaceImpl createWorkspaceInstance(WorkspaceConfig wspConfig,
+                                                    SharedItemStateManager stateMgr,
+                                                    RepositoryImpl rep,
+                                                    SessionImpl session) {
+        return new WorkspaceImpl(wspConfig, stateMgr, rep, session);
     }
 
     /**
      * Create the item manager.
      * @return item manager
      */
-    protected ItemManager createItemManager() {
-        ItemManager mgr =
-            new ItemManager(context, ntMgr.getRootNodeDefinition());
-        context.getItemStateManager().addListener(mgr);
-        return mgr;
-    }
-
-    protected ObservationManagerImpl createObservationManager(String wspName)
-            throws RepositoryException {
-        try {
-            return new ObservationManagerImpl(
-                    repositoryContext.getRepository().getObservationDispatcher(wspName),
-                    this, context.getItemManager(),
-                    repositoryContext.getClusterNode());
-        } catch (NoSuchWorkspaceException e) {
-            // should never get here
-            throw new RepositoryException(
-                    "Internal error: failed to create observation manager", e);
-        }
-    }
+    protected ItemManager createItemManager(SessionItemStateManager itemStateMgr,
+                                            HierarchyManager hierMgr) {
+        return ItemManager.createInstance(itemStateMgr, hierMgr, this,
+                ntMgr.getRootNodeDefinition(), rep.getRootNodeId());
+    }
+
     /**
      * Create the version manager. If we are not using XA, we may safely use
      * the repository version manager.
      * @return version manager
      */
-    protected InternalVersionManager createVersionManager()
+    protected InternalVersionManager createVersionManager(RepositoryImpl rep)
             throws RepositoryException {
-        return repositoryContext.getInternalVersionManager();
+
+        return rep.getVersionManager();
     }
 
     /**
      * Create the access manager.
      *
      * @param subject
+     * @param hierarchyManager
      * @return access manager
      * @throws AccessDeniedException if the current subject is not granted access
      *                               to the current workspace
      * @throws RepositoryException   if the access manager cannot be instantiated
      */
-    protected AccessManager createAccessManager(Subject subject)
+    protected AccessManager createAccessManager(Subject subject,
+                                                HierarchyManager hierarchyManager)
             throws AccessDeniedException, RepositoryException {
         String wspName = getWorkspace().getName();
-        AMContext ctx = new AMContext(
-                new File(repositoryContext.getRepository().getConfig().getHomeDir()),
-                repositoryContext.getFileSystem(),
+        AMContext ctx = new AMContext(new File(rep.getConfig().getHomeDir()),
+                rep.getFileSystem(),
                 this,
                 getSubject(),
-                context.getHierarchyManager(),
+                hierarchyManager,
                 this,
                 wspName);
-        return repositoryContext.getSecurityManager().getAccessManager(this, ctx);
-    }
-
-    private <T> T perform(SessionOperation<T> operation)
-            throws RepositoryException {
-        return context.getSessionState().perform(operation);
+        return rep.getSecurityManager().getAccessManager(this, ctx);
     }
 
     /**
@@ -371,15 +380,22 @@
      *                             for some reason (e.g. if this session has
      *                             been closed explicitly or if it has expired)
      */
-    private void sanityCheck() throws RepositoryException {
-        context.getSessionState().checkAlive();
+    protected void sanityCheck() throws RepositoryException {
+        // check session status
+        if (!alive) {
+            throw new RepositoryException("this session has been closed");
+        }
     }
 
     /**
      * @return ItemValidator instance for this session.
-     */
-    public ItemValidator getValidator() {
-        return context.getItemValidator();
+     * @throws RepositoryException If an error occurs.
+     */
+    public synchronized ItemValidator getValidator() throws RepositoryException {
+        if (validator == null) {
+            validator = new ItemValidator(rep.getNodeTypeRegistry(), getHierarchyManager(), this);
+        }
+        return validator;
     }
 
     /**
@@ -408,22 +424,13 @@
       */
     public Session createSession(String workspaceName)
             throws AccessDeniedException, NoSuchWorkspaceException, RepositoryException {
+
         if (workspaceName == null) {
-<<<<<<< HEAD
-            workspaceName =
-                repositoryContext.getWorkspaceManager().getDefaultWorkspaceName();
-        }
-        Subject old = getSubject();
-        Subject newSubject = new Subject(old.isReadOnly(), old.getPrincipals(), old.getPublicCredentials(), old.getPrivateCredentials());
-        return repositoryContext.getWorkspaceManager().createSession(
-                newSubject, workspaceName);
-=======
             workspaceName = rep.getConfig().getDefaultWorkspaceName();
         }
         Subject old = getSubject();
         Subject newSubject = new Subject(old.isReadOnly(), old.getPrincipals(), old.getPublicCredentials(), old.getPrivateCredentials());
         return rep.createSession(newSubject, workspaceName);
->>>>>>> 3ace887b
     }
 
     /**
@@ -432,7 +439,7 @@
      * @return the <code>AccessManager</code> associated with this session
      */
     public AccessManager getAccessManager() {
-        return context.getAccessManager();
+        return accessMgr;
     }
 
     /**
@@ -450,7 +457,16 @@
      * @return the <code>ItemManager</code>
      */
     public ItemManager getItemManager() {
-        return context.getItemManager();
+        return itemMgr;
+    }
+
+    /**
+     * Returns the <code>SessionItemStateManager</code> associated with this session.
+     *
+     * @return the <code>SessionItemStateManager</code> associated with this session
+     */
+    protected SessionItemStateManager getItemStateManager() {
+        return itemStateMgr;
     }
 
     /**
@@ -459,7 +475,7 @@
      * @return the <code>HierarchyManager</code> associated with this session
      */
     public HierarchyManager getHierarchyManager() {
-        return context.getHierarchyManager();
+        return hierMgr;
     }
 
     /**
@@ -538,9 +554,9 @@
     protected String[] getWorkspaceNames() throws RepositoryException {
         // filter workspaces according to access rights
         List<String> names = new ArrayList<String>();
-        for (String name : repositoryContext.getWorkspaceManager().getWorkspaceNames()) {
+        for (String name : rep.getWorkspaceNames()) {
             try {
-                if (context.getAccessManager().canAccess(name)) {
+                if (getAccessManager().canAccess(name)) {
                     names.add(name);
                 }
             } catch (NoSuchWorkspaceException e) {
@@ -562,7 +578,7 @@
     protected void createWorkspace(String workspaceName)
             throws AccessDeniedException, RepositoryException {
         // @todo verify that this session has the right privileges for this operation
-        repositoryContext.getWorkspaceManager().createWorkspace(workspaceName);
+        rep.createWorkspace(workspaceName);
     }
 
     /**
@@ -576,12 +592,11 @@
      * @throws RepositoryException   if a workspace with the given name already
      *                               exists or if another error occurs
      */
-    protected void createWorkspace(
-            String workspaceName, InputSource configTemplate)
+    protected void createWorkspace(String workspaceName,
+                                   InputSource configTemplate)
             throws AccessDeniedException, RepositoryException {
         // @todo verify that this session has the right privileges for this operation
-        repositoryContext.getWorkspaceManager().createWorkspace(
-                workspaceName, configTemplate);
+        rep.createWorkspace(workspaceName, configTemplate);
     }
 
     /**
@@ -638,16 +653,37 @@
      * @throws RepositoryException
      */
     public GarbageCollector createDataStoreGarbageCollector() throws RepositoryException {
-        final GarbageCollector gc =
-            repositoryContext.getRepository().createDataStoreGarbageCollector();
-        // Auto-close if the main session logs out
-        addListener(new SessionListener() {
-            public void loggedOut(SessionImpl session) {
-            }
-            public void loggingOut(SessionImpl session) {
-                gc.close();
-            }
-        });
+        ArrayList<PersistenceManager> pmList = new ArrayList<PersistenceManager>();
+        InternalVersionManagerImpl vm = (InternalVersionManagerImpl) rep.getVersionManager();
+        PersistenceManager pm = vm.getPersistenceManager();
+        pmList.add(pm);
+        String[] wspNames = rep.getWorkspaceNames();
+        Session[] sessions = new Session[wspNames.length];
+        for (int i = 0; i < wspNames.length; i++) {
+            String wspName = wspNames[i];
+            WorkspaceInfo wspInfo = rep.getWorkspaceInfo(wspName);
+            // this will initialize the workspace if required
+            SessionImpl session = SystemSession.create(rep, wspInfo.getConfig());
+            // mark this session as 'active' so the workspace does not get disposed
+            // by the workspace-janitor until the garbage collector is done
+            rep.onSessionCreated(session);
+            // the workspace could be disposed again, so re-initialize if required
+            // afterwards it will not be disposed because a session is registered
+            wspInfo.initialize();
+            sessions[i] = session;
+            pm = wspInfo.getPersistenceManager();
+            pmList.add(pm);
+        }
+        IterablePersistenceManager[] ipmList = new IterablePersistenceManager[pmList.size()];
+        for (int i = 0; i < pmList.size(); i++) {
+            pm = pmList.get(i);
+            if (!(pm instanceof IterablePersistenceManager)) {
+                ipmList = null;
+                break;
+            }
+            ipmList[i] = (IterablePersistenceManager) pm;
+        }
+        GarbageCollector gc = new GarbageCollector(rep, this, ipmList, sessions);
         return gc;
     }
 
@@ -703,7 +739,7 @@
      */
     public Path getPath(String identifier) throws MalformedPathException {
         try {
-            return context.getHierarchyManager().getPath(NodeId.valueOf(identifier));
+            return getHierarchyManager().getPath(NodeId.valueOf(identifier));
         } catch (RepositoryException e) {
             throw new MalformedPathException("Identifier '" + identifier + "' cannot be resolved.");
         }
@@ -726,8 +762,7 @@
      */
     public PrincipalManager getPrincipalManager() throws RepositoryException, AccessDeniedException {
         if (principalManager == null) {
-            principalManager =
-                repositoryContext.getSecurityManager().getPrincipalManager(this);
+            principalManager = rep.getSecurityManager().getPrincipalManager(this);
         }
         return principalManager;
     }
@@ -737,8 +772,7 @@
      */
     public UserManager getUserManager() throws AccessDeniedException, RepositoryException {
         if (userManager == null) {
-            userManager =
-                repositoryContext.getSecurityManager().getUserManager(this);
+            userManager = rep.getSecurityManager().getUserManager(this);
         }
         return userManager;
     }
@@ -786,8 +820,7 @@
         creds.setAttribute(SecurityConstants.IMPERSONATOR_ATTRIBUTE, subject);
 
         try {
-            return getRepository().login(
-                    otherCredentials, getWorkspace().getName());
+            return rep.login(otherCredentials, getWorkspace().getName());
         } catch (NoSuchWorkspaceException nswe) {
             // should never get here...
             String msg = "impersonate failed";
@@ -831,10 +864,6 @@
      * {@inheritDoc}
      */
     @Override
-<<<<<<< HEAD
-    public Item getItem(String absPath) throws RepositoryException {
-        return perform(SessionItemOperation.getItem(absPath));
-=======
     public Item getItem(String absPath) throws PathNotFoundException, RepositoryException {
         // check sanity of this session
         sanityCheck();
@@ -852,7 +881,6 @@
             log.debug(msg);
             throw new RepositoryException(msg, e);
         }
->>>>>>> 3ace887b
     }
 
     /**
@@ -860,22 +888,67 @@
      */
     @Override
     public boolean itemExists(String absPath) throws RepositoryException {
-        return perform(SessionItemOperation.itemExists(absPath));
-    }
-
-    /**
-     * {@inheritDoc}
-     */
-    public void save() throws RepositoryException {
-        perform(new SessionSaveOperation());
+        // check sanity of this session
+        sanityCheck();
+
+        try {
+            Path p = getQPath(absPath).getNormalizedPath();
+            if (!p.isAbsolute()) {
+                throw new RepositoryException("not an absolute path: " + absPath);
+            }
+            return getItemManager().itemExists(p);
+        } catch (NameException e) {
+            String msg = "invalid path:" + absPath;
+            log.debug(msg);
+            throw new RepositoryException(msg, e);
+        }
+    }
+
+    /**
+     * {@inheritDoc}
+     */
+    public void save()
+            throws AccessDeniedException, ItemExistsException,
+            ConstraintViolationException, InvalidItemStateException,
+            VersionException, LockException, NoSuchNodeTypeException,
+            RepositoryException {
+        // check sanity of this session
+        sanityCheck();
+
+        // /JCR-2425: check whether session is allowed to read root node
+        if (hasPermission("/", ACTION_READ)) {
+            getItemManager().getRootNode().save();
+        } else {
+            NodeId id = getItemStateManager().getIdOfRootTransientNodeState();
+            getItemManager().getItem(id).save();
+        }
     }
 
     /**
      * {@inheritDoc}
      */
     public void refresh(boolean keepChanges) throws RepositoryException {
-        perform(new SessionRefreshOperation(
-                keepChanges, clusterSyncOnRefresh()));
+        // check sanity of this session
+        sanityCheck();
+
+        // JCR-1753: Ensure that we are up to date with cluster changes
+        ClusterNode cluster = rep.getClusterNode();
+        if (cluster != null && clusterSyncOnRefresh()) {
+            try {
+                cluster.sync();
+            } catch (ClusterException e) {
+                throw new RepositoryException(
+                        "Unable to synchronize with the cluster", e);
+            }
+        }
+
+        if (!keepChanges) {
+            itemStateMgr.disposeAllTransientItemStates();
+        } else {
+            /** todo FIXME should reset Item#status field to STATUS_NORMAL
+             * of all non-transient instances; maybe also
+             * have to reset stale ItemState instances */
+        }
     }
 
     /**
@@ -901,17 +974,13 @@
         // check sanity of this session
         sanityCheck();
 
-        return context.getItemStateManager().hasAnyTransientItemStates();
+        return itemStateMgr.hasAnyTransientItemStates();
     }
 
     /**
      * {@inheritDoc}
      */
     public void move(String srcAbsPath, String destAbsPath)
-<<<<<<< HEAD
-            throws RepositoryException {
-        perform(new SessionMoveOperation(this, srcAbsPath, destAbsPath));
-=======
             throws ItemExistsException, PathNotFoundException,
             VersionException, ConstraintViolationException, LockException,
             RepositoryException {
@@ -1072,7 +1141,6 @@
 
         // change definition of target
         targetNode.onRedefine(newTargetDef.unwrap());
->>>>>>> 3ace887b
     }
 
     /**
@@ -1114,7 +1182,7 @@
      * {@inheritDoc}
      */
     public boolean isLive() {
-        return context.getSessionState().isAlive();
+        return alive;
     }
 
     /**
@@ -1140,16 +1208,9 @@
     }
 
     /**
-     * Invalidates this session and releases all associated resources.
+     * {@inheritDoc}
      */
     @Override
-<<<<<<< HEAD
-    public void logout() {
-        if (context.getSessionState().close()) {
-            // JCR-798: Remove all registered event listeners to avoid concurrent
-            // access to session internals by the event delivery or even listeners
-            removeRegisteredEventListeners();
-=======
     public synchronized void logout() {
         if (!alive) {
             // ignore
@@ -1159,49 +1220,49 @@
         // JCR-798: Remove all registered event listeners to avoid concurrent
         // access to session internals by the event delivery or even listeners
         removeRegisteredEventListeners();
->>>>>>> 3ace887b
-
-            // discard any pending changes first as those might
-            // interfere with subsequent operations
-            context.getItemStateManager().disposeAllTransientItemStates();
-
-            // notify listeners that session is about to be closed
-            notifyLoggingOut();
-
-            // dispose session item state manager
-            context.getItemStateManager().dispose();
-            // dispose item manager
-            context.getItemManager().dispose();
-            // dispose workspace
-            wsp.dispose();
-
-            // logout JAAS subject
-            if (loginContext != null) {
-                try {
-                    loginContext.logout();
-                } catch (javax.security.auth.login.LoginException le) {
-                    log.warn("failed to logout current subject: " + le.getMessage());
-                }
-                loginContext = null;
-            }
-
+
+        // discard any pending changes first as those might
+        // interfere with subsequent operations
+        itemStateMgr.disposeAllTransientItemStates();
+
+        // notify listeners that session is about to be closed
+        notifyLoggingOut();
+
+        // dispose session item state manager
+        itemStateMgr.dispose();
+        // dispose item manager
+        itemMgr.dispose();
+        // dispose workspace
+        wsp.dispose();
+
+        // invalidate session
+        alive = false;
+
+        // logout JAAS subject
+        if (loginContext != null) {
             try {
-                context.getAccessManager().close();
-            } catch (Exception e) {
-                log.warn("error while closing AccessManager", e);
-            }
-
-            // finally notify listeners that session has been closed
-            notifyLoggedOut();
-        }
-    }
-
+                loginContext.logout();
+            } catch (javax.security.auth.login.LoginException le) {
+                log.warn("failed to logout current subject: " + le.getMessage());
+            }
+            loginContext = null;
+        }
+
+        try {
+            accessMgr.close();
+        } catch (Exception e) {
+            log.warn("error while closing AccessManager", e);
+        }
+
+        // finally notify listeners that session has been closed
+        notifyLoggedOut();
+    }
 
     /**
      * {@inheritDoc}
      */
     public Repository getRepository() {
-        return repositoryContext.getRepository();
+        return rep;
     }
 
     /**
@@ -1209,8 +1270,7 @@
      */
     public ValueFactory getValueFactory() {
         if (valueFactory == null) {
-            valueFactory =
-                new ValueFactoryImpl(this, context.getDataStore());
+            valueFactory = new ValueFactoryImpl(this, rep.getDataStore());
         }
         return valueFactory;
     }
@@ -1299,7 +1359,7 @@
     public Lock[] getLocks() {
         // check sanity of this session
         //sanityCheck();
-        if (!isLive()) {
+        if (!alive) {
             log.error("failed to retrieve locks: session has been closed");
             return new Lock[0];
         }
@@ -1333,10 +1393,6 @@
      * @since JCR 2.0
      */
     @Override
-<<<<<<< HEAD
-    public Node getNode(String absPath) throws RepositoryException {
-        return perform(SessionItemOperation.getNode(absPath));
-=======
     public Node getNode(String absPath)
             throws PathNotFoundException, RepositoryException {
         // check sanity of this session
@@ -1355,7 +1411,6 @@
             log.debug(msg);
             throw new RepositoryException(msg, e);
         }
->>>>>>> 3ace887b
     }
 
     /**
@@ -1363,10 +1418,6 @@
      * @since JCR 2.0
      */
     @Override
-<<<<<<< HEAD
-    public Property getProperty(String absPath) throws RepositoryException {
-        return perform(SessionItemOperation.getProperty(absPath));
-=======
     public Property getProperty(String absPath)
             throws PathNotFoundException, RepositoryException {
         // check sanity of this session
@@ -1385,7 +1436,6 @@
             log.debug(msg);
             throw new RepositoryException(msg, e);
         }
->>>>>>> 3ace887b
     }
 
     /**
@@ -1394,7 +1444,20 @@
      */
     @Override
     public boolean nodeExists(String absPath) throws RepositoryException {
-        return perform(SessionItemOperation.nodeExists(absPath));
+        // check sanity of this session
+        sanityCheck();
+
+        try {
+            Path p = getQPath(absPath).getNormalizedPath();
+            if (!p.isAbsolute()) {
+                throw new RepositoryException("not an absolute path: " + absPath);
+            }
+            return getItemManager().nodeExists(p);
+        } catch (NameException e) {
+            String msg = "invalid path:" + absPath;
+            log.debug(msg);
+            throw new RepositoryException(msg, e);
+        }
     }
 
     /**
@@ -1403,7 +1466,20 @@
      */
     @Override
     public boolean propertyExists(String absPath) throws RepositoryException {
-        return perform(SessionItemOperation.propertyExists(absPath));
+        // check sanity of this session
+        sanityCheck();
+
+        try {
+            Path p = getQPath(absPath).getNormalizedPath();
+            if (!p.isAbsolute()) {
+                throw new RepositoryException("not an absolute path: " + absPath);
+            }
+            return getItemManager().propertyExists(p);
+        } catch (NameException e) {
+            String msg = "invalid path:" + absPath;
+            log.debug(msg);
+            throw new RepositoryException(msg, e);
+        }
     }
 
     /**
@@ -1411,10 +1487,6 @@
      * @since JCR 2.0
      */
     @Override
-<<<<<<< HEAD
-    public void removeItem(String absPath) throws RepositoryException {
-        perform(SessionItemOperation.remove(absPath));
-=======
     public void removeItem(String absPath) throws VersionException,
             LockException, ConstraintViolationException, RepositoryException {
         // check sanity of this session
@@ -1434,7 +1506,6 @@
             throw new RepositoryException(msg, e);
         }
         item.remove();
->>>>>>> 3ace887b
     }
 
     /**
@@ -1477,7 +1548,7 @@
             throw new IllegalArgumentException("Unknown actions: " + s);
         }
         try {
-            return context.getAccessManager().isGranted(path, permissions);
+            return getAccessManager().isGranted(path, permissions);
         } catch (AccessDeniedException e) {
             return false;
         }
@@ -1555,12 +1626,10 @@
      */
     public AccessControlManager getAccessControlManager()
             throws UnsupportedRepositoryOperationException, RepositoryException {
-        AccessManager accessMgr = context.getAccessManager();
         if (accessMgr instanceof AccessControlManager) {
             return (AccessControlManager) accessMgr;
         } else {
-            throw new UnsupportedRepositoryOperationException(
-                    "Access control discovery is not supported.");
+            throw new UnsupportedRepositoryOperationException("Access control discovery is not supported.");
         }
     }
 
@@ -1594,9 +1663,9 @@
         }
         ps.println(" (" + this + ")");
         ps.println();
-        context.getItemManager().dump(ps);
+        itemMgr.dump(ps);
         ps.println();
-        context.getItemStateManager().dump(ps);
+        itemStateMgr.dump(ps);
     }
 
     /**
@@ -1606,7 +1675,7 @@
      */
     @Override
     public void finalize() {
-        if (isLive()) {
+        if (alive) {
             log.warn("Unclosed session detected. The session was opened here: ", openStackTrace);
             logout();
         }
