<?xml version="1.0" encoding="UTF-8"?>

<!--
   Licensed to the Apache Software Foundation (ASF) under one or more
   contributor license agreements.  See the NOTICE file distributed with
   this work for additional information regarding copyright ownership.
   The ASF licenses this file to You under the Apache License, Version 2.0
   (the "License"); you may not use this file except in compliance with
   the License.  You may obtain a copy of the License at

       http://www.apache.org/licenses/LICENSE-2.0

   Unless required by applicable law or agreed to in writing, software
   distributed under the License is distributed on an "AS IS" BASIS,
   WITHOUT WARRANTIES OR CONDITIONS OF ANY KIND, either express or implied.
   See the License for the specific language governing permissions and
   limitations under the License.
  -->

<project xmlns="http://maven.apache.org/POM/4.0.0" xmlns:xsi="http://www.w3.org/2001/XMLSchema-instance" xsi:schemaLocation="http://maven.apache.org/POM/4.0.0 http://maven.apache.org/maven-v4_0_0.xsd">
  <modelVersion>4.0.0</modelVersion>

<!-- ====================================================================== -->
<!-- P R O J E C T  D E S C R I P T I O N                                   -->
<!-- ====================================================================== -->
  <parent>
    <groupId>org.apache.jackrabbit</groupId>
    <artifactId>jackrabbit-parent</artifactId>
<<<<<<< HEAD
    <version>2.0-SNAPSHOT</version>
=======
    <version>1.6.0</version>
>>>>>>> cdc4c72d
    <relativePath>../jackrabbit-parent/pom.xml</relativePath>
  </parent>
  <artifactId>jackrabbit-spi2jcr</artifactId>
  <name>Jackrabbit SPI to JCR</name>

  <build>
    <plugins>
      <plugin>
        <artifactId>maven-surefire-plugin</artifactId>
        <configuration>
          <includes>
            <include>**/TestAll.java</include>
          </includes>
          <forkMode>once</forkMode>
          <argLine>-Xmx128m -enableassertions</argLine>
          <systemProperties>
            <property>
              <name>derby.system.durability</name>
              <value>test</value>
            </property>
            <property>
              <name>derby.stream.error.file</name>
              <value>target/derby.log</value>
            </property>
            <property>
              <name>known.issues</name>
              <value>
                org.apache.jackrabbit.jcr2spi.name.NamespaceRegistryTest#testReRegisteredNamespaceVisibility
                org.apache.jackrabbit.jcr2spi.name.NamespaceRegistryTest#testRegisteredNamespaceVisibility
                org.apache.jackrabbit.test.api.ShareableNodeTest
                org.apache.jackrabbit.test.api.version.simple
                org.apache.jackrabbit.test.api.version.ActivitiesTest
                org.apache.jackrabbit.test.api.version.MergeActivityTest
                org.apache.jackrabbit.test.api.version.ConfigurationsTest
                org.apache.jackrabbit.test.api.LifecycleTest
                org.apache.jackrabbit.test.api.RepositoryDescriptorTest#testRequiredDescriptors
                org.apache.jackrabbit.test.api.RepositoryDescriptorTest#testGetDescriptorValues
              </value>
            </property>
          </systemProperties>
        </configuration>
      </plugin>
      <plugin>
        <groupId>org.apache.rat</groupId>
        <artifactId>apache-rat-plugin</artifactId>
        <configuration>
          <excludes>
            <exclude>src/test/resources/jaas.config</exclude>
            <exclude>src/test/resources/testdata.xml</exclude>
            <exclude>*.log</exclude>
          </excludes>
        </configuration>
      </plugin>
    </plugins>
  </build>
  
  <dependencies>
    <dependency>
      <groupId>javax.jcr</groupId>
      <artifactId>jcr</artifactId>
    </dependency>
    <dependency>
      <groupId>org.apache.jackrabbit</groupId>
      <artifactId>jackrabbit-spi</artifactId>
<<<<<<< HEAD
      <version>2.0-SNAPSHOT</version>
      <classifier></classifier>
=======
      <version>1.6.0</version>
      <classifier />
>>>>>>> cdc4c72d
    </dependency>
    <dependency>
      <groupId>org.apache.jackrabbit</groupId>
      <artifactId>jackrabbit-spi</artifactId>
<<<<<<< HEAD
      <version>2.0-SNAPSHOT</version>
=======
      <version>1.6.0</version>
>>>>>>> cdc4c72d
      <classifier>tests</classifier>
      <scope>test</scope>
    </dependency>
    <dependency>
      <groupId>org.apache.jackrabbit</groupId>
      <artifactId>jackrabbit-spi-commons</artifactId>
<<<<<<< HEAD
      <version>2.0-SNAPSHOT</version>
=======
      <version>1.6.0</version>
>>>>>>> cdc4c72d
    </dependency>
    <dependency>
      <groupId>org.apache.jackrabbit</groupId>
      <artifactId>jackrabbit-jcr-commons</artifactId>
<<<<<<< HEAD
      <version>2.0-SNAPSHOT</version>
    </dependency>
=======
      <version>1.6.0</version>
    </dependency>
    <!-- tmp dependency to jackrabbit-api until jsr 283 is released -->
    <dependency>
      <groupId>org.apache.jackrabbit</groupId>
      <artifactId>jackrabbit-api</artifactId>
      <version>1.6.0</version>
    </dependency>
    <!-- end of tmp dependency -->
>>>>>>> cdc4c72d
    <dependency>
      <groupId>org.slf4j</groupId>
      <artifactId>slf4j-api</artifactId>
    </dependency>
    <dependency>
      <groupId>junit</groupId>
      <artifactId>junit</artifactId>
      <scope>test</scope>
    </dependency>
    <dependency>
      <groupId>org.apache.jackrabbit</groupId>
      <artifactId>jackrabbit-jcr-tests</artifactId>
<<<<<<< HEAD
      <version>2.0-SNAPSHOT</version>
=======
      <version>1.6.0</version>
>>>>>>> cdc4c72d
      <scope>test</scope>
    </dependency>
    <dependency>
      <groupId>org.apache.jackrabbit</groupId>
      <artifactId>jackrabbit-jcr-benchmark</artifactId>
      <scope>test</scope>
    </dependency>
    <dependency>
      <groupId>org.apache.jackrabbit</groupId>
      <artifactId>jackrabbit-core</artifactId>
<<<<<<< HEAD
      <version>2.0-SNAPSHOT</version>
=======
      <version>1.6.0</version>
>>>>>>> cdc4c72d
      <scope>test</scope>
    </dependency>
    <dependency>
      <groupId>org.apache.jackrabbit</groupId>
      <artifactId>jackrabbit-jcr-rmi</artifactId>
      <scope>test</scope>
    </dependency>
    <dependency>
      <groupId>org.apache.jackrabbit</groupId>
      <artifactId>jackrabbit-jcr2spi</artifactId>
<<<<<<< HEAD
      <version>2.0-SNAPSHOT</version>
=======
      <version>1.6.0</version>
>>>>>>> cdc4c72d
      <classifier>tests</classifier>
      <scope>test</scope>
    </dependency>
    <dependency>
      <groupId>org.apache.jackrabbit</groupId>
      <artifactId>jackrabbit-jcr2spi</artifactId>
<<<<<<< HEAD
      <version>2.0-SNAPSHOT</version>
      <classifier></classifier>
=======
      <version>1.6.0</version>
      <classifier />
>>>>>>> cdc4c72d
      <scope>test</scope>
    </dependency>
    <dependency>
      <groupId>org.slf4j</groupId>
      <artifactId>slf4j-log4j12</artifactId>
      <scope>test</scope>
    </dependency>
  </dependencies>

</project><|MERGE_RESOLUTION|>--- conflicted
+++ resolved
@@ -26,11 +26,7 @@
   <parent>
     <groupId>org.apache.jackrabbit</groupId>
     <artifactId>jackrabbit-parent</artifactId>
-<<<<<<< HEAD
-    <version>2.0-SNAPSHOT</version>
-=======
     <version>1.6.0</version>
->>>>>>> cdc4c72d
     <relativePath>../jackrabbit-parent/pom.xml</relativePath>
   </parent>
   <artifactId>jackrabbit-spi2jcr</artifactId>
@@ -60,14 +56,7 @@
               <value>
                 org.apache.jackrabbit.jcr2spi.name.NamespaceRegistryTest#testReRegisteredNamespaceVisibility
                 org.apache.jackrabbit.jcr2spi.name.NamespaceRegistryTest#testRegisteredNamespaceVisibility
-                org.apache.jackrabbit.test.api.ShareableNodeTest
-                org.apache.jackrabbit.test.api.version.simple
-                org.apache.jackrabbit.test.api.version.ActivitiesTest
-                org.apache.jackrabbit.test.api.version.MergeActivityTest
-                org.apache.jackrabbit.test.api.version.ConfigurationsTest
-                org.apache.jackrabbit.test.api.LifecycleTest
-                org.apache.jackrabbit.test.api.RepositoryDescriptorTest#testRequiredDescriptors
-                org.apache.jackrabbit.test.api.RepositoryDescriptorTest#testGetDescriptorValues
+                org.apache.jackrabbit.value.BinaryValueTest#testBinaryValueEquals
               </value>
             </property>
           </systemProperties>
@@ -80,7 +69,6 @@
           <excludes>
             <exclude>src/test/resources/jaas.config</exclude>
             <exclude>src/test/resources/testdata.xml</exclude>
-            <exclude>*.log</exclude>
           </excludes>
         </configuration>
       </plugin>
@@ -95,41 +83,24 @@
     <dependency>
       <groupId>org.apache.jackrabbit</groupId>
       <artifactId>jackrabbit-spi</artifactId>
-<<<<<<< HEAD
-      <version>2.0-SNAPSHOT</version>
-      <classifier></classifier>
-=======
       <version>1.6.0</version>
       <classifier />
->>>>>>> cdc4c72d
     </dependency>
     <dependency>
       <groupId>org.apache.jackrabbit</groupId>
       <artifactId>jackrabbit-spi</artifactId>
-<<<<<<< HEAD
-      <version>2.0-SNAPSHOT</version>
-=======
       <version>1.6.0</version>
->>>>>>> cdc4c72d
       <classifier>tests</classifier>
       <scope>test</scope>
     </dependency>
     <dependency>
       <groupId>org.apache.jackrabbit</groupId>
       <artifactId>jackrabbit-spi-commons</artifactId>
-<<<<<<< HEAD
-      <version>2.0-SNAPSHOT</version>
-=======
       <version>1.6.0</version>
->>>>>>> cdc4c72d
     </dependency>
     <dependency>
       <groupId>org.apache.jackrabbit</groupId>
       <artifactId>jackrabbit-jcr-commons</artifactId>
-<<<<<<< HEAD
-      <version>2.0-SNAPSHOT</version>
-    </dependency>
-=======
       <version>1.6.0</version>
     </dependency>
     <!-- tmp dependency to jackrabbit-api until jsr 283 is released -->
@@ -139,7 +110,6 @@
       <version>1.6.0</version>
     </dependency>
     <!-- end of tmp dependency -->
->>>>>>> cdc4c72d
     <dependency>
       <groupId>org.slf4j</groupId>
       <artifactId>slf4j-api</artifactId>
@@ -152,11 +122,7 @@
     <dependency>
       <groupId>org.apache.jackrabbit</groupId>
       <artifactId>jackrabbit-jcr-tests</artifactId>
-<<<<<<< HEAD
-      <version>2.0-SNAPSHOT</version>
-=======
       <version>1.6.0</version>
->>>>>>> cdc4c72d
       <scope>test</scope>
     </dependency>
     <dependency>
@@ -167,11 +133,7 @@
     <dependency>
       <groupId>org.apache.jackrabbit</groupId>
       <artifactId>jackrabbit-core</artifactId>
-<<<<<<< HEAD
-      <version>2.0-SNAPSHOT</version>
-=======
       <version>1.6.0</version>
->>>>>>> cdc4c72d
       <scope>test</scope>
     </dependency>
     <dependency>
@@ -182,24 +144,15 @@
     <dependency>
       <groupId>org.apache.jackrabbit</groupId>
       <artifactId>jackrabbit-jcr2spi</artifactId>
-<<<<<<< HEAD
-      <version>2.0-SNAPSHOT</version>
-=======
       <version>1.6.0</version>
->>>>>>> cdc4c72d
       <classifier>tests</classifier>
       <scope>test</scope>
     </dependency>
     <dependency>
       <groupId>org.apache.jackrabbit</groupId>
       <artifactId>jackrabbit-jcr2spi</artifactId>
-<<<<<<< HEAD
-      <version>2.0-SNAPSHOT</version>
-      <classifier></classifier>
-=======
       <version>1.6.0</version>
       <classifier />
->>>>>>> cdc4c72d
       <scope>test</scope>
     </dependency>
     <dependency>
