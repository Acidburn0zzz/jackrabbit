--- conflicted
+++ resolved
@@ -21,14 +21,8 @@
 import org.apache.jackrabbit.spi.NodeId;
 import org.apache.jackrabbit.spi.Name;
 import org.apache.jackrabbit.spi.Path;
-import org.apache.jackrabbit.spi.QValue;
 
-import javax.jcr.RepositoryException;
-import javax.jcr.UnsupportedRepositoryOperationException;
 import java.io.Serializable;
-import java.util.Map;
-import java.util.Collections;
-import java.util.HashMap;
 
 /**
  * <code>EventImpl</code> implements a serializable SPI
@@ -72,27 +66,12 @@
      */
     private final String userId;
 
-    private final String userData;
-    private final long timestamp;
-    private final Map<Name, QValue> info;
-
-    /**
-     * Creates a new serializable event.
-     * @deprecated
-     */
-    public EventImpl(int type, Path path, ItemId itemId, NodeId parentId,
-                     Name primaryNodeTypeName, Name[] mixinTypeNames,
-                     String userId) {
-        this(type, path, itemId, parentId, primaryNodeTypeName, mixinTypeNames, userId, null, Long.MIN_VALUE, Collections.EMPTY_MAP);
-    }
-
     /**
      * Creates a new serializable event.
      */
     public EventImpl(int type, Path path, ItemId itemId, NodeId parentId,
                      Name primaryNodeTypeName, Name[] mixinTypeNames,
-                     String userId, String userData, long timestamp,
-                     Map<Name, QValue> info) {
+                     String userId) {
         this.type = type;
         this.path = path;
         this.itemId = itemId;
@@ -100,10 +79,6 @@
         this.primaryNodeTypeName = primaryNodeTypeName;
         this.mixinTypeNames = mixinTypeNames;
         this.userId = userId;
-
-        this.userData = userData;
-        this.info = new HashMap<Name, QValue>(info);
-        this.timestamp = timestamp;
     }
 
     /**
@@ -156,34 +131,6 @@
     public String getUserID() {
         return userId;
     }
-<<<<<<< HEAD
-
-    /**
-     * {@inheritDoc}
-     */
-    public Map<Name, QValue> getInfo() throws RepositoryException {
-        return info;
-    }
-
-    /**
-     * {@inheritDoc}
-     */
-    public String getUserData() {
-        return userData;
-    }
-
-    /**
-     * {@inheritDoc}
-     */
-    public long getDate() throws RepositoryException {
-        if (timestamp == Long.MIN_VALUE) {
-            throw new UnsupportedRepositoryOperationException("Event.getDate() not supported");
-        } else {
-            return timestamp;
-        }
-    }
-=======
->>>>>>> cdc4c72d
     
     public String toString() {
         return new StringBuffer(getClass().getName())
