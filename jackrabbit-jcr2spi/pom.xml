--- conflicted
+++ resolved
@@ -26,11 +26,7 @@
   <parent>
     <groupId>org.apache.jackrabbit</groupId>
     <artifactId>jackrabbit-parent</artifactId>
-<<<<<<< HEAD
-    <version>2.2-SNAPSHOT</version>
-=======
     <version>2.1.1</version>
->>>>>>> 3ace887b
     <relativePath>../jackrabbit-parent/pom.xml</relativePath>
   </parent>
   <artifactId>jackrabbit-jcr2spi</artifactId>
@@ -87,39 +83,23 @@
     <dependency>
       <groupId>org.apache.jackrabbit</groupId>
       <artifactId>jackrabbit-spi</artifactId>
-<<<<<<< HEAD
-      <version>2.2-SNAPSHOT</version>
-=======
       <version>2.1.1</version>
->>>>>>> 3ace887b
     </dependency>
     <dependency>
       <groupId>org.apache.jackrabbit</groupId>
       <artifactId>jackrabbit-spi-commons</artifactId>
-<<<<<<< HEAD
-      <version>2.2-SNAPSHOT</version>
-=======
       <version>2.1.1</version>
->>>>>>> 3ace887b
     </dependency>
     <dependency>
       <groupId>org.apache.jackrabbit</groupId>
       <artifactId>jackrabbit-jcr-commons</artifactId>
-<<<<<<< HEAD
-      <version>2.2-SNAPSHOT</version>
-=======
       <version>2.1.1</version>
->>>>>>> 3ace887b
     </dependency>
     <!-- tmp dependency to jackrabbit-api until jsr 283 is released -->
     <dependency>
       <groupId>org.apache.jackrabbit</groupId>
       <artifactId>jackrabbit-api</artifactId>
-<<<<<<< HEAD
-      <version>2.2-SNAPSHOT</version>
-=======
       <version>2.1.1</version>
->>>>>>> 3ace887b
     </dependency>
     <!-- end of tmp dependency -->
     <dependency>
@@ -143,18 +123,14 @@
     <dependency>
       <groupId>org.apache.jackrabbit</groupId>
       <artifactId>jackrabbit-jcr-tests</artifactId>
-<<<<<<< HEAD
-      <version>2.2-SNAPSHOT</version>
-=======
       <version>2.1.1</version>
->>>>>>> 3ace887b
       <scope>test</scope>
     </dependency>
     <dependency>
-      <groupId>ch.qos.logback</groupId>
-      <artifactId>logback-classic</artifactId>
+      <groupId>org.slf4j</groupId>
+      <artifactId>slf4j-log4j12</artifactId>
       <scope>test</scope>
-    </dependency>    
+    </dependency>
   </dependencies>
 
 </project>